--- conflicted
+++ resolved
@@ -1107,12 +1107,8 @@
 /// Tensor that describes data buffer and its explanation.
 /// It also integrates an optional tensor as an intemediate results, used in
 /// Pooling/LRN
-<<<<<<< HEAD
-class IDEEP_EXPORT tensor : public param {
-=======
 class IDEEP_EXPORT tensor : public param,
   public utils::computation_web::parameter<tensor> {
->>>>>>> c7a2e10e
 public:
   using param::param;
 
